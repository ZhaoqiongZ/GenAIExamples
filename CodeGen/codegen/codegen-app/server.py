--- conflicted
+++ resolved
@@ -73,14 +73,8 @@
                 def stream_generator():
                     nonlocal buffered_texts
                     for output in generator:
-<<<<<<< HEAD
                         yield f"data: {output.encode()}\n\n"
                     yield f"data: [DONE]\n\n"
-=======
-                        yield f"data: {output}\n\n"
-                    yield "data: [DONE]\n\n"
-
->>>>>>> 8e4fefab
                 return StreamingResponse(stream_generator(), media_type="text/event-stream")
             else:
                 response = self.llm(request.prompt)
@@ -94,12 +88,6 @@
 tgi_endpoint = os.getenv("TGI_ENDPOINT", "http://localhost:8080")
 router = CodeGenAPIRouter(tgi_endpoint)
 
-<<<<<<< HEAD
-=======
-app.include_router(router)
-
-
->>>>>>> 8e4fefab
 def check_completion_request(request: BaseModel) -> Optional[str]:
     if request.temperature is not None and request.temperature < 0:
         return f"Param Error: {request.temperature} is less than the minimum of 0 --- 'temperature'"
@@ -158,100 +146,21 @@
 # router /v1/code_generation only supports non-streaming mode.
 @router.post("/v1/code_generation")
 async def code_generation_endpoint(chat_request: ChatCompletionRequest):
-<<<<<<< HEAD
     ret = check_completion_request(chat_request)
     if ret is not None:
         raise RuntimeError("Invalid parameter.")
     return router.handle_chat_completion_request(chat_request)
-=======
-    if router.use_deepspeed:
-        responses = []
-
-        def send_request(port):
-            try:
-                url = f"http://{router.host}:{port}/v1/code_generation"
-                response = requests.post(url, json=chat_request.dict())
-                response.raise_for_status()
-                json_response = json.loads(response.content)
-                cleaned_code = filter_code_format(json_response["response"])
-                chat_completion_response = ChatCompletionResponse(response=cleaned_code)
-                responses.append(chat_completion_response)
-            except requests.exceptions.RequestException as e:
-                print(f"Error sending/receiving on port {port}: {e}")
-
-        with futures.ThreadPoolExecutor(max_workers=router.world_size) as executor:
-            worker_ports = [router.port + i + 1 for i in range(router.world_size)]
-            executor.map(send_request, worker_ports)
-        if responses:
-            return responses[0]
-    else:
-        ret = check_completion_request(chat_request)
-        if ret is not None:
-            raise RuntimeError("Invalid parameter.")
-        return router.handle_chat_completion_request(chat_request)
->>>>>>> 8e4fefab
 
 
 # router /v1/code_chat supports both non-streaming and streaming mode.
 @router.post("/v1/code_chat")
 async def code_chat_endpoint(chat_request: ChatCompletionRequest):
-<<<<<<< HEAD
     ret = check_completion_request(chat_request)
     if ret is not None:
         raise RuntimeError("Invalid parameter.")
     return router.handle_chat_completion_request(chat_request)
 
 app.include_router(router)
-=======
-    if router.use_deepspeed:
-        if chat_request.stream:
-            responses = []
-
-            def generate_stream(port):
-                url = f"http://{router.host}:{port}/v1/code_generation"
-                response = requests.post(url, json=chat_request.dict(), stream=True, timeout=1000)
-                responses.append(response)
-
-            with futures.ThreadPoolExecutor(max_workers=router.world_size) as executor:
-                worker_ports = [router.port + i + 1 for i in range(router.world_size)]
-                executor.map(generate_stream, worker_ports)
-
-            while not responses:
-                pass
-
-            def generate():
-                if responses[0]:
-                    for chunk in responses[0].iter_lines(decode_unicode=False, delimiter=b"\0"):
-                        if chunk:
-                            yield f"data: {chunk}\n\n"
-                    yield "data: [DONE]\n\n"
-
-            return StreamingResponse(generate(), media_type="text/event-stream")
-        else:
-            responses = []
-
-            def send_request(port):
-                try:
-                    url = f"http://{router.host}:{port}/v1/code_generation"
-                    response = requests.post(url, json=chat_request.dict())
-                    response.raise_for_status()
-                    json_response = json.loads(response.content)
-                    chat_completion_response = ChatCompletionResponse(response=json_response["response"])
-                    responses.append(chat_completion_response)
-                except requests.exceptions.RequestException as e:
-                    print(f"Error sending/receiving on port {port}: {e}")
-
-            with futures.ThreadPoolExecutor(max_workers=router.world_size) as executor:
-                worker_ports = [router.port + i + 1 for i in range(router.world_size)]
-                executor.map(send_request, worker_ports)
-            if responses:
-                return responses[0]
-    else:
-        ret = check_completion_request(chat_request)
-        if ret is not None:
-            raise RuntimeError("Invalid parameter.")
-        return router.handle_chat_completion_request(chat_request)
->>>>>>> 8e4fefab
 
 
 @app.get("/")
