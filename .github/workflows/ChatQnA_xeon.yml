--- conflicted
+++ resolved
@@ -40,7 +40,6 @@
           cd ${{ github.workspace }}/ChatQnA/tests
           timeout 20m bash test_chatqna_on_xeon.sh
 
-<<<<<<< HEAD
       # - name: Clean Up Container
       #   if: cancelled() || failure()
       #   run: |
@@ -52,6 +51,7 @@
       #     done
 
       - name: Publish backend test artifact
+
         if: ${{ !cancelled() }}
         uses: actions/upload-artifact@v4
         with:
@@ -59,19 +59,6 @@
           name: ChatQnA_Xeon_backend_test_report
 
       - name: Publish frontend test artifact
-=======
-      - name: Clean Up Container
-        if: cancelled() || failure()
-        run: |
-          cd ${{ github.workspace }}/ChatQnA/docker-composer/xeon
-          container_list=$(cat docker_compose.yaml | grep container_name | cut -d':' -f2)
-          for container_name in $container_list; do
-              cid=$(docker ps -aq --filter "name=$container_name")
-              if [[ ! -z "$cid" ]]; then docker stop $cid && docker rm $cid && sleep 1s; fi
-          done
-
-      - name: Publish pipeline artifact
->>>>>>> a6b3caf1
         if: ${{ !cancelled() }}
         uses: actions/upload-artifact@v4
         with:
